use std::{sync::Arc, hash::Hash};

use ark_bn254::G1Affine;

use super::{
    commitment_scheme::CommitmentScheme,
    proving_key::ProvingKey,
    types::{prover_settings::SettingsBase, Proof},
    widgets::{
        random_widgets::random_widget::ProverRandomWidget,
        transition_widgets::transition_widget::TransitionWidgetBase,
    },
};
use crate::{
    ecc::Field,
    proof_system::work_queue,
    transcript::{HasherType, Manifest, Transcript},
};

use crate::proof_system::work_queue::WorkQueue;

// todo https://doc.rust-lang.org/reference/const_eval.html

pub struct Prover<Fr: Field, H: HasherType, S: SettingsBase<H>> {
    pub circuit_size: usize,
    pub transcript: Transcript<H>,
    pub key: Arc<ProvingKey<Fr>>,
    pub queue: WorkQueue<Fr>,
    pub random_widgets: Vec<dyn ProverRandomWidget<H, Fr>>,
    pub transition_widgets: Vec<TransitionWidgetBase<Fr>>,
    pub commitment_scheme: dyn CommitmentScheme<Fr, G1Affine, H>,
}

<<<<<<< HEAD
impl<Fr: Field, H: HasherType, S: SettingsBase<H>> Prover<Fr, H, S> {
=======
impl<Fr: Field, S: SettingsBase<dyn Hash>> Prover<Fr, S, S> {
>>>>>>> ad2adfcd
    pub fn new(
        input_key: Option<Arc<ProvingKey<Fr>>>,
        input_manifest: Option<&Manifest>,
        input_settings: Option<S>,
    ) -> Self {
        let circuit_size = input_key.as_ref().map_or(0, |key| key.circuit_size);
        let transcript = Transcript::StandardTranscript::new(
            input_manifest,
            S::HASH_TYPE,
            S::NUM_CHALLENGE_BYTES,
        );
        let queue = WorkQueue::new(input_key.as_ref(), &transcript);

        Self {
            circuit_size,
            transcript,
            key: input_key.unwrap_or_else(|| Arc::new(ProvingKey::default())),
            queue,
            random_widgets: Vec::new(),
            transition_widgets: Vec::new(),
            commitment_scheme: CommitmentScheme::default(),
        }
    }

    fn copy_placeholder(&self) {
        todo!("LOOK AT THE COMMENTS IN PROVERBASE");
    }

    // TODO: there is some copying bullshit you need to look at from prover.cpp...
    /*
        template <typename settings>
    ProverBase<settings>::ProverBase(ProverBase<settings>&& other)
        : circuit_size(other.circuit_size)
        , transcript(other.transcript)
        , key(std::move(other.key))
        , commitment_scheme(std::move(other.commitment_scheme))
        , queue(key.get(), &transcript)
    {
        for (size_t i = 0; i < other.random_widgets.size(); ++i) {
            random_widgets.emplace_back(std::move(other.random_widgets[i]));
        }
        for (size_t i = 0; i < other.transition_widgets.size(); ++i) {
            transition_widgets.emplace_back(std::move(other.transition_widgets[i]));
        }
    }

    template <typename settings> ProverBase<settings>& ProverBase<settings>::operator=(ProverBase<settings>&& other)
    {
        circuit_size = other.circuit_size;

        random_widgets.resize(0);
        transition_widgets.resize(0);
        for (size_t i = 0; i < other.random_widgets.size(); ++i) {
            random_widgets.emplace_back(std::move(other.random_widgets[i]));
        }
        for (size_t i = 0; i < other.transition_widgets.size(); ++i) {
            transition_widgets.emplace_back(std::move(other.transition_widgets[i]));
        }
        transcript = other.transcript;
        key = std::move(other.key);
        commitment_scheme = std::move(other.commitment_scheme);

        queue = work_queue(key.get(), &transcript);
        return *this;
    }
     */

    /// Execute preamble round.
    /// - Execute init round
    /// - Add randomness to the wire witness polynomials for Honest-Verifier Zero Knowledge.
    ///  N.B. Maybe we need to refactor this, since before we execute this function wires are in lagrange basis
    /// and after they are in monomial form. This is an inconsistency that can mislead developers.
    /// Parameters:
    /// - `settings` Program settings.
    fn execute_preamble_round(&self) {
        /*
               queue.flush_queue();

        transcript.add_element("circuit_size",
                               { static_cast<uint8_t>(circuit_size >> 24),
                                 static_cast<uint8_t>(circuit_size >> 16),
                                 static_cast<uint8_t>(circuit_size >> 8),
                                 static_cast<uint8_t>(circuit_size) });

        transcript.add_element("public_input_size",
                               { static_cast<uint8_t>(key->num_public_inputs >> 24),
                                 static_cast<uint8_t>(key->num_public_inputs >> 16),
                                 static_cast<uint8_t>(key->num_public_inputs >> 8),
                                 static_cast<uint8_t>(key->num_public_inputs) });

        transcript.apply_fiat_shamir("init");

        // If this is a plookup proof, do not queue up an ifft on W_4 - we can only finish computing
        // the lagrange-base values in W_4 once eta has been generated.
        // This is because of the RAM/ROM subprotocol, which adds witnesses into W_4 that depend on eta
        const size_t end = settings::is_plookup ? (settings::program_width - 1) : settings::program_width;
        for (size_t i = 0; i < end; ++i) {
            std::string wire_tag = "w_" + std::to_string(i + 1);
            barretenberg::polynomial wire_lagrange = key->polynomial_store.get(wire_tag + "_lagrange");

            /*
            Adding zero knowledge to the witness polynomials.
            */
            // To ensure that PLONK is honest-verifier zero-knowledge, we need to ensure that the witness polynomials
            // and the permutation polynomial look uniformly random to an adversary. To make the witness polynomials
            // a(X), b(X) and c(X) uniformly random, we need to add 2 random blinding factors into each of them.
            // i.e. a'(X) = a(X) + (r_1X + r_2)
            // where r_1 and r_2 are uniformly random scalar field elements. A natural question is:
            // Why do we need 2 random scalars in witness polynomials? The reason is: our witness polynomials are
            // evaluated at only 1 point (\scripted{z}), so adding a random degree-1 polynomial suffices.
            //
            // NOTE: In TurboPlonk and UltraPlonk, the witness polynomials are evaluated at 2 points and thus
            // we need to add 3 random scalars in them.
            //
            // We start adding random scalars in `wire` polynomials from index (n - k) upto (n - k + 2).
            // For simplicity, we add 3 random scalars even for standard plonk (recall, just 2 of them are required)
            // since an additional random scalar would not affect things.
            //
            // NOTE: If in future there is a need to cut off more zeros off the vanishing polynomial, this method
            // will not change. This must be changed only if the number of evaluations of witness polynomials
            // change.
            const size_t w_randomness = 3;
            ASSERT(w_randomness < settings::num_roots_cut_out_of_vanishing_polynomial);
            for (size_t k = 0; k < w_randomness; ++k) {
                wire_lagrange.at(circuit_size - settings::num_roots_cut_out_of_vanishing_polynomial + k) =
                    fr::random_element();
            }

            key->polynomial_store.put(wire_tag + "_lagrange", std::move(wire_lagrange));
        }

        // perform an IFFT so that the "w_i" polynomial cache will contain the monomial form
        for (size_t i = 0; i < end; ++i) {
            std::string wire_tag = "w_" + std::to_string(i + 1);
            queue.add_to_queue({
                .work_type = work_queue::WorkType::IFFT,
                .mul_scalars = nullptr,
                .tag = wire_tag,
                .constant = 0,
                .index = 0,
            });
        }

            */

        todo!("execute_preamble_round implementation");
    }

    /// Execute the first round:
    /// - Compute wire commitments.
    /// - Add public input values to the transcript.
    ///
    /// N.B. Random widget precommitments aren't actually being computed, since we are using permutation widget
    /// which only does computation in compute_random_commitments function if the round is 3.
    fn execute_first_round(&self) {
        // TODO
        /*
                    queue.flush_queue();
        #ifdef DEBUG_TIMING
            std::chrono::steady_clock::time_point start = std::chrono::steady_clock::now();
        #endif
        #ifdef DEBUG_TIMING
            std::chrono::steady_clock::time_point end = std::chrono::steady_clock::now();
            std::chrono::milliseconds diff = std::chrono::duration_cast<std::chrono::milliseconds>(end - start);
            std::cerr << "init quotient polys: " << diff.count() << "ms" << std::endl;
        #endif
        #ifdef DEBUG_TIMING
            start = std::chrono::steady_clock::now();
        #endif
        #ifdef DEBUG_TIMING
            end = std::chrono::steady_clock::now();
            diff = std::chrono::duration_cast<std::chrono::milliseconds>(end - start);
            std::cerr << "compute wire coefficients: " << diff.count() << "ms" << std::endl;
        #endif
        #ifdef DEBUG_TIMING
            start = std::chrono::steady_clock::now();
        #endif
            compute_wire_commitments();

            for (auto& widget : random_widgets) {
                widget->compute_round_commitments(transcript, 1, queue);
            }
        #ifdef DEBUG_TIMING
            end = std::chrono::steady_clock::now();
            diff = std::chrono::duration_cast<std::chrono::milliseconds>(end - start);
            std::cerr << "compute wire commitments: " << diff.count() << "ms" << std::endl;
        #endif
                 */
        todo!("execute_first_round implementation");
    }

    /// Execute the second round:
    /// - Apply Fiat-Shamir transform to generate the "eta" challenge.
    /// - Compute the random_widgets' round commitments that need to be computed at round 2.
    /// - If using plookup, we compute some w_4 values here (for gates which access "memory"), and apply blinding factors,
    ///   before finally committing to w_4.
    fn execute_second_round(&self) {
        // TODO
        /*
            queue.flush_queue();

        transcript.apply_fiat_shamir("eta");

        for (auto& widget : random_widgets) {
            widget->compute_round_commitments(transcript, 2, queue);
        }

        // RAM/ROM memory subprotocol requires eta is generated before w_4 is comitted
        if (settings::is_plookup) {
            add_plookup_memory_records_to_w_4();
            std::string wire_tag = "w_4";
            barretenberg::polynomial& w_4_lagrange(key->polynomial_store.get(wire_tag + "_lagrange"));

            // add randomness to w_4_lagrange
            const size_t w_randomness = 3;
            ASSERT(w_randomness < settings::num_roots_cut_out_of_vanishing_polynomial);
            for (size_t k = 0; k < w_randomness; ++k) {
                // Blinding
                w_4_lagrange.at(circuit_size - settings::num_roots_cut_out_of_vanishing_polynomial + k) =
                    fr::random_element();
            }

            // compute poly w_4 from w_4_lagrange and add it to the cache
            barretenberg::polynomial w_4(key->circuit_size);
            barretenberg::polynomial_arithmetic::copy_polynomial(&w_4_lagrange[0], &w_4[0], circuit_size, circuit_size);
            w_4.ifft(key->small_domain);
            key->polynomial_store.put(wire_tag, std::move(w_4));

            // commit to w_4 using the monomial srs.
            queue.add_to_queue({
                .work_type = work_queue::WorkType::SCALAR_MULTIPLICATION,
                .mul_scalars = key->polynomial_store.get(wire_tag).get_coefficients(),
                .tag = "W_4",
                .constant = key->circuit_size + 1,
                .index = 0,
            });
        }
         */
        todo!("execute_second_round implementation");
    }

    /// Execute the third round:
    /// - Apply Fiat-Shamir transform on the "beta" challenge.
    /// - Apply 3rd round random widgets.
    /// - FFT the wires.
    ///
    /// *For example, standard composer executes permutation widget for z polynomial construction at this round.
    fn execute_third_round(&self) {
        // TODO
        /*
                queue.flush_queue();

            transcript.apply_fiat_shamir("beta");

        #ifdef DEBUG_TIMING
            std::chrono::steady_clock::time_point start = std::chrono::steady_clock::now();
        #endif
        #ifdef DEBUG_TIMING
            std::chrono::steady_clock::time_point end = std::chrono::steady_clock::now();
            std::chrono::milliseconds diff = std::chrono::duration_cast<std::chrono::milliseconds>(end - start);
            std::cerr << "compute z coefficients: " << diff.count() << "ms" << std::endl;
        #endif
        #ifdef DEBUG_TIMING
            start = std::chrono::steady_clock::now();
        #endif
            for (auto& widget : random_widgets) {
                widget->compute_round_commitments(transcript, 3, queue);
            }

            for (size_t i = 0; i < settings::program_width; ++i) {
                std::string wire_tag = "w_" + std::to_string(i + 1);
                queue.add_to_queue({
                    .work_type = work_queue::WorkType::FFT,
                    .mul_scalars = nullptr,
                    .tag = wire_tag,
                    .constant = barretenberg::fr(0),
                    .index = 0,
                });
            }
        #ifdef DEBUG_TIMING
            end = std::chrono::steady_clock::now();
            diff = std::chrono::duration_cast<std::chrono::milliseconds>(end - start);
            std::cerr << "compute z commitment: " << diff.count() << "ms" << std::endl;
        #endif
                */
        todo!("execute_third_round implementation")
    }

    /// Computes the quotient polynomial, then commits to its degree-n split parts.
    fn execute_fourth_round(&self) {
        // TODO
        /*
                queue.flush_queue();
            transcript.apply_fiat_shamir("alpha");
        #ifdef DEBUG_TIMING
            std::chrono::steady_clock::time_point start = std::chrono::steady_clock::now();
        #endif
        #ifdef DEBUG_TIMING
            std::chrono::steady_clock::time_point end = std::chrono::steady_clock::now();
            std::chrono::milliseconds diff = std::chrono::duration_cast<std::chrono::milliseconds>(end - start);
            std::cerr << "compute wire ffts: " << diff.count() << "ms" << std::endl;
        #endif

        #ifdef DEBUG_TIMING
            start = std::chrono::steady_clock::now();
        #endif
        #ifdef DEBUG_TIMING
            end = std::chrono::steady_clock::now();
            diff = std::chrono::duration_cast<std::chrono::milliseconds>(end - start);
            std::cerr << "copy z: " << diff.count() << "ms" << std::endl;
        #endif
        #ifdef DEBUG_TIMING
            start = std::chrono::steady_clock::now();
        #endif
        #ifdef DEBUG_TIMING
            end = std::chrono::steady_clock::now();
            diff = std::chrono::duration_cast<std::chrono::milliseconds>(end - start);
            std::cerr << "compute permutation grand product coeffs: " << diff.count() << "ms" << std::endl;
        #endif
            fr alpha_base = fr::serialize_from_buffer(transcript.get_challenge("alpha").begin());

            // Compute FFT of lagrange polynomial L_1 (needed in random widgets only)
            compute_lagrange_1_fft();

            for (auto& widget : random_widgets) {
        #ifdef DEBUG_TIMING
                std::chrono::steady_clock::time_point start = std::chrono::steady_clock::now();
        #endif
                alpha_base = widget->compute_quotient_contribution(alpha_base, transcript);
        #ifdef DEBUG_TIMING
                std::chrono::steady_clock::time_point end = std::chrono::steady_clock::now();
                std::chrono::milliseconds diff = std::chrono::duration_cast<std::chrono::milliseconds>(end - start);
                std::cerr << "widget " << i << " quotient compute time: " << diff.count() << "ms" << std::endl;
        #endif
            }

            for (auto& widget : transition_widgets) {
                alpha_base = widget->compute_quotient_contribution(alpha_base, transcript);
            }
        #ifdef DEBUG_TIMING
            start = std::chrono::steady_clock::now();
        #endif

            // The parts of the quotient polynomial t(X) are stored as 4 separate polynomials in
            // the code. However, operations such as dividing by the pseudo vanishing polynomial
            // as well as iFFT (coset) are to be performed on the polynomial t(X) as a whole.
            // We avoid redundant copy of the parts t_1, t_2, t_3, t_4 and instead just tweak the
            // relevant functions to work on quotient polynomial parts.
            std::vector<fr*> quotient_poly_parts;
            quotient_poly_parts.push_back(&key->quotient_polynomial_parts[0][0]);
            quotient_poly_parts.push_back(&key->quotient_polynomial_parts[1][0]);
            quotient_poly_parts.push_back(&key->quotient_polynomial_parts[2][0]);
            quotient_poly_parts.push_back(&key->quotient_polynomial_parts[3][0]);
            barretenberg::polynomial_arithmetic::divide_by_pseudo_vanishing_polynomial(
                quotient_poly_parts, key->small_domain, key->large_domain);

        #ifdef DEBUG_TIMING
            end = std::chrono::steady_clock::now();
            diff = std::chrono::duration_cast<std::chrono::milliseconds>(end - start);
            std::cerr << "divide by vanishing polynomial: " << diff.count() << "ms" << std::endl;
        #endif
        #ifdef DEBUG_TIMING
            start = std::chrono::steady_clock::now();
        #endif
            polynomial_arithmetic::coset_ifft(quotient_poly_parts, key->large_domain);

            // Manually copy the (n + 1)th coefficient of t_3 for StandardPlonk from t_4.
            // This is because the degree of t_3 for StandardPlonk is n.
            if (settings::program_width == 3) {
                key->quotient_polynomial_parts[2][circuit_size] = key->quotient_polynomial_parts[3][0];
                key->quotient_polynomial_parts[3][0] = 0;
            }

        #ifdef DEBUG_TIMING
            end = std::chrono::steady_clock::now();
            diff = std::chrono::duration_cast<std::chrono::milliseconds>(end - start);
            std::cerr << "final inverse fourier transforms: " << diff.count() << "ms" << std::endl;
        #endif
        #ifdef DEBUG_TIMING
            start = std::chrono::steady_clock::now();
        #endif

            add_blinding_to_quotient_polynomial_parts();

            compute_quotient_commitments();
        #ifdef DEBUG_TIMING
            end = std::chrono::steady_clock::now();
            diff = std::chrono::duration_cast<std::chrono::milliseconds>(end - start);
            std::cerr << "compute quotient commitment: " << diff.count() << "ms" << std::endl;
        #endif
        } // namespace proof_system::plonk
                */
        todo!("implement me")
    }
    fn execute_fifth_round(&self) {
        // TODO
        /*

        template <typename settings> void ProverBase<settings>::execute_fifth_round()
        {
            queue.flush_queue();
            transcript.apply_fiat_shamir("z"); // end of 4th round
        #ifdef DEBUG_TIMING
            std::chrono::steady_clock::time_point start = std::chrono::steady_clock::now();
        #endif
            compute_quotient_evaluation();
        #ifdef DEBUG_TIMING
            std::chrono::steady_clock::time_point end = std::chrono::steady_clock::now();
            std::chrono::milliseconds diff = std::chrono::duration_cast<std::chrono::milliseconds>(end - start);
            std::cerr << "compute quotient evaluation: " << diff.count() << "ms" << std::endl;
        #endif
                 */
        todo!("implement me")
    }

    fn execute_sixth_round(&self) {
        // TODO
        /*
                queue.flush_queue();
        transcript.apply_fiat_shamir("nu");
        commitment_scheme->batch_open(transcript, queue, key);
        */
        todo!("implement me")
    }

    fn add_polynomial_evaluations_to_transcript(&self) {
        todo!("i don't know what this is")
    }
    fn compute_batch_opening_polynomials(&self) {
        todo!("i don't know what this is")
    }
    /// - Compute wire commitments and add them to the transcript.
    /// - Add public_inputs from w_2_fft to transcript.
    fn compute_wire_commitments(&self) {
        /* TODO implement me
                // Compute wire commitments
        const size_t end = settings::is_plookup ? (settings::program_width - 1) : settings::program_width;
        for (size_t i = 0; i < end; ++i) {
            std::string wire_tag = "w_" + std::to_string(i + 1);
            std::string commit_tag = "W_" + std::to_string(i + 1);
            barretenberg::fr* coefficients = key->polynomial_store.get(wire_tag).get_coefficients();

            // This automatically saves the computed point to the transcript
            fr domain_size_flag = i > 2 ? key->circuit_size : (key->circuit_size + 1);
            commitment_scheme->commit(coefficients, commit_tag, domain_size_flag, queue);
        }

        // add public inputs
        const polynomial& public_wires_source = key->polynomial_store.get("w_2_lagrange");
        std::vector<fr> public_wires;
        for (size_t i = 0; i < key->num_public_inputs; ++i) {
            public_wires.push_back(public_wires_source[i]);
        }
        transcript.add_element("public_inputs", ::to_buffer(public_wires));
             */
        todo!("implement me, see comment");
    }

    /// In this method, we compute the commitments to polynomials t_{low}(X), t_{mid}(X) and t_{high}(X).
    /// Recall, the quotient polynomial t(X) = t_{low}(X) + t_{mid}(X).X^n + t_{high}(X).X^{2n}
    ///
    /// The reason we split t(X) into three degree-n polynomials is because:
    ///  (i) We want the opening proof polynomials bounded by degree n as the opening algorithm of the
    ///      polynomial commitment scheme results in O(n) prover computation.
    /// (ii) The size of the srs restricts us to compute commitments to polynomials of degree n
    ///      (and disallows for degree 2n and 3n for large n).
    ///
    /// The degree of t(X) is determined by the term:
    /// ((a(X) + βX + γ) (b(X) + βk_1X + γ) (c(X) + βk_2X + γ)z(X)) / Z*_H(X).
    ///
    /// Let k = num_roots_cut_out_of_vanishing_polynomial, we have
    /// deg(t) = (n - 1) * (program_width + 1) - (n - k)
    ///        = n * program_width - program_width - 1 + k
    ///
    /// Since we must cut at least 4 roots from the vanishing polynomial
    /// (refer to ./src/barretenberg/plonk/proof_system/widgets/random_widgets/permutation_widget_impl.hpp/L247),
    /// k = 4 => deg(t) = n * program_width - program_width + 3
    ///
    /// For standard plonk, program_width = 3 and thus, deg(t) = 3n. This implies that there would be
    /// (3n + 1) coefficients of t(X). Now, splitting them into t_{low}(X), t_{mid}(X) and t_{high}(X),
    /// t_{high} will have (n+1) coefficients while t_{low} and t_{mid} will have n coefficients.
    /// This means that to commit t_{high}, we need a multi-scalar multiplication of size (n+1).
    /// Thus, we first compute the commitments to t_{low}(X), t_{mid}(X) using n multi-scalar multiplications
    /// each and separately compute commitment to t_{high} which is of size (n + 1).
    /// Note that this must be done only when program_width = 3.
    ///
    ///
    /// NOTE: If in future there is a need to cut off more zeros off the vanishing polynomial, the degree of
    /// the quotient polynomial t(X) will increase, so the degrees of t_{high}, t_{mid}, t_{low} could also
    /// increase according to the type of the composer type we are using. Currently, for TurboPLONK and Ultra-
    /// PLONK, the degree of t(X) is (4n - 1) and hence each t_{low}, t_{mid}, t_{high}, t_{higher} each is of
    /// degree (n - 1) (and thus contains n coefficients). Therefore, we are on the brink!
    /// If we need to cut out more zeros off the vanishing polynomial, sizes of coefficients of individual
    /// t_{i} would change and so we will have to ensure the correct size of multi-scalar multiplication in
    /// computing the commitments to these polynomials.
    ///
    fn compute_quotient_commitments(&self) {
        // TODO see comment
        /*
                for (size_t i = 0; i < settings::program_width; ++i) {
            fr* coefficients = key->quotient_polynomial_parts[i].get_coefficients();
            std::string quotient_tag = "T_" + std::to_string(i + 1);
            // Set flag that determines domain size (currently n or n+1) in pippenger (see process_queue()).
            // Note: After blinding, all t_i have size n+1 representation (degree n) except t_4 in Turbo/Ultra.
            fr domain_size_flag = i > 2 ? key->circuit_size : (key->circuit_size + 1);
            commitment_scheme->commit(coefficients, quotient_tag, domain_size_flag, queue);
        }
             */
        todo!("implement me, see comment");
    }
    fn init_quotient_polynomials(&self) {
        todo!("yeehaw")
    }
    fn compute_opening_elements(&self) {
        todo!("yeehaw")
    }
    fn add_plookup_memory_records_to_w_4(&self) {
        // TODO
        /*
            // We can only compute memory record values once W_1, W_2, W_3 have been comitted to,
        // due to the dependence on the `eta` challenge.

        const fr eta = fr::serialize_from_buffer(transcript.get_challenge("eta").begin());

        // We need the lagrange-base forms of the first 3 wires to compute the plookup memory record
        // value. w4 = w3 * eta^3 + w2 * eta^2 + w1 * eta + read_write_flag;
        // a RAM write. See plookup_auxiliary_widget.hpp for details)
        std::span<const fr> w_1 = key->polynomial_store.get("w_1_lagrange");
        std::span<const fr> w_2 = key->polynomial_store.get("w_2_lagrange");
        std::span<const fr> w_3 = key->polynomial_store.get("w_3_lagrange");
        std::span<fr> w_4 = key->polynomial_store.get("w_4_lagrange");
        for (const auto& gate_idx : key->memory_read_records) {
            w_4[gate_idx] += w_3[gate_idx];
            w_4[gate_idx] *= eta;
            w_4[gate_idx] += w_2[gate_idx];
            w_4[gate_idx] *= eta;
            w_4[gate_idx] += w_1[gate_idx];
            w_4[gate_idx] *= eta;
        }
        for (const auto& gate_idx : key->memory_write_records) {
            w_4[gate_idx] += w_3[gate_idx];
            w_4[gate_idx] *= eta;
            w_4[gate_idx] += w_2[gate_idx];
            w_4[gate_idx] *= eta;
            w_4[gate_idx] += w_1[gate_idx];
            w_4[gate_idx] *= eta;
            w_4[gate_idx] += 1;
        }

             */
        todo!("implement me, see comment");
    }

    fn compute_quotient_evaluation(&self) {
        // TODO
        /*
                 fr zeta = fr::serialize_from_buffer(transcript.get_challenge("z").begin());

        commitment_scheme->add_opening_evaluations_to_transcript(transcript, key, false);

        fr t_eval = polynomial_arithmetic::evaluate({ &key->quotient_polynomial_parts[0][0],
                                                      &key->quotient_polynomial_parts[1][0],
                                                      &key->quotient_polynomial_parts[2][0],
                                                      &key->quotient_polynomial_parts[3][0] },
                                                    zeta,
                                                    4 * circuit_size);

        fr zeta_pow_n = zeta.pow(key->circuit_size);
        fr scalar = zeta_pow_n;
        // Adjust the evaluation to consider the (n + 1)th coefficient when needed (note that width 3 is just an avatar for
        // StandardComposer here)
        const size_t num_deg_n_poly = settings::program_width == 3 ? settings::program_width : settings::program_width - 1;
        for (size_t j = 0; j < num_deg_n_poly; j++) {
            t_eval += key->quotient_polynomial_parts[j][key->circuit_size] * scalar;
            scalar *= zeta_pow_n;
        }

        transcript.add_element("t", t_eval.to_buffer());
             */
        todo!("implement me, see comment");
    }

    /// Add blinding to the components in such a way that the full quotient would be unchanged if reconstructed
    fn add_blinding_to_quotient_polynomial_parts(&self) {
        // TODO
        /*
                // Construct blinded quotient polynomial parts t_i by adding randomness to the unblinded parts t_i' in
        // such a way that the full quotient polynomial t is unchanged upon reconstruction, i.e.
        //
        //        t = t_1' + X^n*t_2' + X^2n*t_3' + X^3n*t_4' = t_1 + X^n*t_2 + X^2n*t_3 + X^3n*t_4
        //
        // Blinding is done as follows, where b_i are random field elements:
        //
        //              t_1 = t_1' +       b_0*X^n
        //              t_2 = t_2' - b_0 + b_1*X^n
        //              t_3 = t_3' - b_1 + b_2*X^n
        //              t_4 = t_4' - b_2
        //
        // For details, please head to: https://hackmd.io/JiyexiqRQJW55TMRrBqp1g.
        for (size_t i = 0; i < settings::program_width - 1; i++) {
            // Note that only program_width-1 random elements are required for full blinding
            fr quotient_randomness = fr::random_element();

            key->quotient_polynomial_parts[i][key->circuit_size] +=
                quotient_randomness;                                         // update coefficient of X^n'th term
            key->quotient_polynomial_parts[i + 1][0] -= quotient_randomness; // update constant coefficient
        }
             */

        todo!("implement me, see comment");
    }

    /// Compute FFT of lagrange polynomial L_1 needed in random widgets only
    fn compute_lagrange_1_fft(&self) {
        // TODO
        /*
                polynomial lagrange_1_fft(4 * circuit_size + 8);
        polynomial_arithmetic::compute_lagrange_polynomial_fft(
            lagrange_1_fft.get_coefficients(), key->small_domain, key->large_domain);
        for (size_t i = 0; i < 8; i++) {
            lagrange_1_fft[4 * circuit_size + i] = lagrange_1_fft[i];
        }
        key->polynomial_store.put("lagrange_1_fft", std::move(lagrange_1_fft));
         */
        todo!("implement me, see comment");
    }

    fn export_proof(&self) -> Proof {
        Proof {
            proof_data: self.transcript.export_transcript(),
        }
    }

    pub fn construct_proof(&self) -> Proof {
        // Execute init round. Randomize witness polynomials.
        self.execute_preamble_round();
        self.queue.process_queue();

        // Compute wire precommitments and sometimes random widget round commitments
        self.execute_first_round();
        self.queue.process_queue();

        // Fiat-Shamir eta + execute random widgets.
        self.execute_second_round();
        self.queue.process_queue();

        // Fiat-Shamir beta & gamma, execute random widgets (Permutation widget is executed here)
        // and fft the witnesses
        self.execute_third_round();
        self.queue.process_queue();

        // Fiat-Shamir alpha, compute & commit to quotient polynomial.
        self.execute_fourth_round();
        self.queue.process_queue();

        self.execute_fifth_round();

        self.execute_sixth_round();
        self.queue.process_queue();

        self.queue.flush_queue();

        return self.export_proof();
    }

    fn get_circuit_size(&self) -> usize {
        todo!("implement me")
    }
    fn flush_queued_work_items(&self) {
        self.get_queue().flush_queue()
    }
    fn get_queued_work_item_info(&self) -> work_queue::WorkItemInfo {
        self.get_queue().get_queued_work_item_info()
    }
    fn get_scalar_multiplication_data(&self, work_item_number: usize) -> Fr {
        self.get_queue()
            .get_scalar_multiplication_data(work_item_number)
    }
    fn get_scalar_multiplication_size(&self, work_item_number: usize) -> usize {
        self.get_queue()
            .get_scalar_multiplication_size(work_item_number)
    }
    fn get_ifft_data(&self, work_item_number: usize) -> &Fr {
        self.get_queue().get_ifft_data(work_item_number)
    }
    fn get_fft_data(&self, work_item_number: usize) -> &work_queue::QueuedFftInputs<Fr> {
        self.get_queue().get_fft_data(work_item_number)
    }
    fn put_scalar_multiplication_data(&self, result: G1Affine, work_item_number: usize) {
        self.get_queue()
            .put_scalar_multiplication_data(result, work_item_number);
    }
    fn put_fft_data(&self, result: Fr, work_item_number: usize) {
        self.get_queue().put_fft_data(result, work_item_number);
    }
    fn put_ifft_data(&self, result: Fr, work_item_number: usize) {
        self.get_queue().put_ifft_data(result, work_item_number);
    }
    fn reset(&self) {
        let manifest = self.transcript.get_manifest();
        self.set_transcript(Transcript::StandardTranscript(
            manifest,
            S::HASH_TYPE,
            S::NUM_CHALLENGE_BYTES,
        ));
    }
}

#[cfg(test)]
mod tests {
    #[test]
    fn test_prover() {
        todo!("get it from prover.test.cpp. there is like 300 lines in there.")
    }
}<|MERGE_RESOLUTION|>--- conflicted
+++ resolved
@@ -31,11 +31,7 @@
     pub commitment_scheme: dyn CommitmentScheme<Fr, G1Affine, H>,
 }
 
-<<<<<<< HEAD
-impl<Fr: Field, H: HasherType, S: SettingsBase<H>> Prover<Fr, H, S> {
-=======
 impl<Fr: Field, S: SettingsBase<dyn Hash>> Prover<Fr, S, S> {
->>>>>>> ad2adfcd
     pub fn new(
         input_key: Option<Arc<ProvingKey<Fr>>>,
         input_manifest: Option<&Manifest>,
